--- conflicted
+++ resolved
@@ -94,26 +94,8 @@
            git checkout -b "$BRANCH_NAME"
            git add Cargo.toml
            git commit -m "chore: bump version to $NEW_VERSION"
-           git push origin "$BRANCH_NAME"
-
-           # Create PR for version bump
-           gh pr create \
-             --title "Release: v${NEW_VERSION}" \
-             --body "Automated version bump to v${NEW_VERSION} for release" \
-             --base main \
-             --head "$BRANCH_NAME" \
-             --label "release"
-         env:
-           GH_TOKEN: ${{ secrets.GITHUB_TOKEN }}
-
-       - name: Set outputs
-         run: |
-           # Set output (tag creation will happen in separate workflow after PR merge)
-           echo "VERSION=$NEW_VERSION" >> $GITHUB_OUTPUT
-           echo "BRANCH_NAME=$BRANCH_NAME" >> $GITHUB_OUTPUT
-
-<<<<<<< HEAD
-=======
+           git push origin main
+
 
           # Set output (tag creation moved to final step)
           echo "VERSION=$NEW_VERSION" >> $GITHUB_OUTPUT
@@ -190,22 +172,21 @@
           fi
         shell: bash
 
-      - name: Make binary executable (Unix)
-        if: matrix.platform != 'windows'
-        run: |
-          chmod +x "${{ matrix.output_name }}"
-          echo "Made ${{ matrix.output_name }} executable"
-
-      - name: Verify renamed binary
-        run: |
-          if [ -f "${{ matrix.output_name }}" ]; then
-            echo "Successfully created ${{ matrix.output_name }}"
-            ls -la "${{ matrix.output_name }}"
-          else
-            echo "Failed to create ${{ matrix.output_name }}"
-            exit 1
-          fi
-        shell: bash
+           # Create PR for version bump
+           gh pr create \
+             --title "Release: v${NEW_VERSION}" \
+             --body "Automated version bump to v${NEW_VERSION} for release" \
+             --base main \
+             --head "$BRANCH_NAME" \
+             --label "release"
+         env:
+           GH_TOKEN: ${{ secrets.GITHUB_TOKEN }}
+
+       - name: Set outputs
+         run: |
+           # Set output (tag creation will happen in separate workflow after PR merge)
+           echo "VERSION=$NEW_VERSION" >> $GITHUB_OUTPUT
+           echo "BRANCH_NAME=$BRANCH_NAME" >> $GITHUB_OUTPUT
 
       - name: Upload binary as artifact
         uses: actions/upload-artifact@v4
@@ -300,5 +281,4 @@
               --title "Release ${TAG_NAME}" \
               --generate-notes \
               release-files/*
-          fi
->>>>>>> e4ff768d
+          fi